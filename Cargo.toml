[package]
name = "corundum"
version = "0.3.1"
authors = ["Morteza Hoseinzadeh <mhoseinzadeh@cs.ucsd.edu>", "Steven Swanson <swanson@cs.ucsd.edu>"]
edition = "2018"
license = "MIT"
description = "Persistent Programming Library"
documentation = "https://nvsl.github.io/Corundum/"
repository = "https://github.com/NVSL/Corundum"
readme = "README.md"
keywords = ["pmem", "persistent", "memory", "pmdk"]
categories = ["development-tools", "memory-management", "hardware-support"]

[features]
verbose = []
stat_footprint = []
stat_perf = []
stat_log = []
stat_print_flushes = []
check_access_violation = []
check_allocator_cyclic_links = []
pin_journals = []
replace_with_log = []
use_clflushopt = []
use_clwb = []
use_ntstore = []
use_msync = []
use_pspd = []
use_vspd = []
no_persist = []
no_log_rc = []
no_flush_alloc = []
no_flush_updates = []
no_pthread = []
default = []

[dependencies]
memmap = "0.7.0"
term-painter = "0.3.0"
libc = "0.2.82"
impl-trait-for-tuples = "0.2.0"
crndm_derive = "0.1.1"
<<<<<<< HEAD
=======
num_cpus = "1.13.0"
>>>>>>> 88bb177f

# examples
rand = "0.7.3"
regex = "1.4.3"
num = "0.3.1"<|MERGE_RESOLUTION|>--- conflicted
+++ resolved
@@ -40,10 +40,7 @@
 libc = "0.2.82"
 impl-trait-for-tuples = "0.2.0"
 crndm_derive = "0.1.1"
-<<<<<<< HEAD
-=======
 num_cpus = "1.13.0"
->>>>>>> 88bb177f
 
 # examples
 rand = "0.7.3"
