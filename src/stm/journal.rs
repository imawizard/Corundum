--- conflicted
+++ resolved
@@ -260,13 +260,9 @@
             A::log64(A::off_unchecked(self.pages.off_ref()), off, z);
             
             #[cfg(feature = "pin_journals")] {
-<<<<<<< HEAD
-            A::log64(A::off_unchecked(self.current.off_ref()), off, z);}
-=======
                 A::log64(A::off_unchecked(self.current.off_ref()), off, z);
                 // eprintln!("new page for {:p} at {:x}", self as *const Self, off);
             }
->>>>>>> 88bb177f
 
             A::perform(z);
 
@@ -438,18 +434,6 @@
     }
 
     /// Clears all logs and drops itself from the memory pool
-<<<<<<< HEAD
-    pub fn clear(&mut self) {
-        unsafe {
-            #[cfg(feature = "pin_journals")]
-            {
-                let mut page = self.pages.as_option();
-                while let Some(p) = page {
-                    p.clear();
-                    page = p.next.as_option();
-                }
-                self.current = self.pages;
-=======
     pub unsafe fn clear(&mut self) {
         #[cfg(any(feature = "use_pspd", feature = "use_vspd"))] {
             self.spd.clear();
@@ -460,7 +444,6 @@
             while let Some(p) = page {
                 p.clear();
                 page = p.next.as_option();
->>>>>>> 88bb177f
             }
             self.current = self.pages;
         }
